--- conflicted
+++ resolved
@@ -3,11 +3,8 @@
 let package = Package(
     name: "MySQL",
     dependencies: [
-<<<<<<< HEAD
-        .Package(url: "https://github.com/collinhundley/CMariaDB.git", majorVersion: 0, minor: 1)
-=======
         // Module map for `libmysql`
-        .Package(url: "https://github.com/vapor/cmysql.git", majorVersion: 0, minor: 2),
+        .Package(url: "git@github.com:collinhundley/CMariaDB.git", majorVersion: 0),
 
         // Data structure for converting between multiple representations
         .Package(url: "https://github.com/vapor/node.git", majorVersion: 0, minor: 4),
@@ -17,6 +14,5 @@
 
         // JSON parsing and serialization for storing arrays and objects in MySQL
         .Package(url: "https://github.com/vapor/json.git", majorVersion: 0, minor: 4)
->>>>>>> a5fd1221
     ]
 )